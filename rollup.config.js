--- conflicted
+++ resolved
@@ -42,15 +42,9 @@
           ['@babel/plugin-transform-runtime', { version: babelRuntimeVersion }],
           ['./scripts/mangleErrors.js', { minify: false }]
         ],
-<<<<<<< HEAD
-        runtimeHelpers: true
+        babelHelpers: 'runtime'
       })
     ]
-=======
-        babelHelpers: 'runtime'
-      }),
-    ],
->>>>>>> b5d07e04
   },
 
   // ES
@@ -75,15 +69,9 @@
           ],
           ['./scripts/mangleErrors.js', { minify: false }]
         ],
-<<<<<<< HEAD
-        runtimeHelpers: true
+        babelHelpers: 'runtime'
       })
     ]
-=======
-        babelHelpers: 'runtime'
-      }),
-    ],
->>>>>>> b5d07e04
   },
 
   // ES for Browsers
