--- conflicted
+++ resolved
@@ -1,112 +1,8 @@
 # [Redux](http://gaearon.github.io/redux)
 
-<<<<<<< HEAD
-[![build status](https://img.shields.io/travis/gaearon/redux/master.svg?style=flat-square)](https://travis-ci.org/gaearon/redux)
-[![npm version](https://img.shields.io/npm/v/redux.svg?style=flat-square)](https://www.npmjs.com/package/redux)
-[![redux channel on slack](https://img.shields.io/badge/slack-redux@reactiflux-61DAFB.svg?style=flat-square)](http://www.reactiflux.com)
+Redux is a predictable state container for JavaScript apps.  
 
-Predictable state container for JavaScript apps
-
-# 1.0 is coming soon!
-
-It’s time for you to migrate your Redux apps to 1.0 API.  
-1.0 is not yet released, but it will be very soon.
-
-Upgrade guide:
-
-* Apply [changes from 0.12 to 1.0 alpha](https://github.com/gaearon/redux/releases/tag/v1.0.0-alpha)
-* Apply [changes from 1.0 alpha to 1.0 RC](https://github.com/gaearon/redux/releases/tag/v1.0.0-rc)
-* `npm install redux@1.0.0-rc`
-* Read the [new docs](http://gaearon.github.io/redux) as they get more complete every day 
-
-------------------------
-
-**The README below references 0.12 version that is on NPM.**  
-**It will be replaced with [the new README](http://gaearon.github.io/redux/index.html) when 1.0 is released and docs are complete.**
-
-------------------------
-
-# Table of Contents
-
-- [Why another Flux framework?](#why-another-flux-framework)
-  - [Philosophy & Design Goals](#philosophy--design-goals)
-- [The Talk](#the-talk)
-- [Demo](#demo)
-- [Examples](#examples)
-  - [Simple Examples](#simple-examples)
-  - [ES5 Examples](#es5-examples)
-  - [Async and Universal Examples with Routing](#async-and-universal-examples-with-routing)
-  - [React Native Examples](#react-native-examples)
-- [What does it look like?](#what-does-it-look-like)
-  - [Actions](#actions)
-  - [Stores](#stores)
-  - [Components](#components)
-    - [Dumb Components](#dumb-components)
-    - [Smart Components](#smart-components)
-    - [Decorators](#decorators)
-  - [React Native](#react-native)
-  - [Initializing Redux](#initializing-redux)
-  - [Running the same code on client and server](#running-the-same-code-on-client-and-server)
-  - [Additional customization](#additional-customization)
-- [FAQ](#faq)
-  - [How does hot reloading work?](#how-does-hot-reloading-work)
-  - [Can I use this in production?](#can-i-use-this-in-production)
-  - [How do I do async?](#how-do-i-do-async)
-  - [But there are switch statements!](#but-there-are-switch-statements)
-  - [What about `waitFor`?](#what-about-waitfor)
-  - [My views aren't updating!](#my-views-arent-updating)
-  - [How do Stores, Actions and Components interact?](#how-do-stores-actions-and-components-interact)
-- [Discussion](#discussion)
-- [Inspiration and Thanks](#inspiration-and-thanks)
-
-## Why another Flux framework?
-
-Read **[The Evolution of Flux Frameworks](https://medium.com/@dan_abramov/the-evolution-of-flux-frameworks-6c16ad26bb31)** for some context.
-
-### Philosophy & Design Goals
-
-* You shouldn't need a book on functional programming to use Redux.
-* Everything (Stores, Action Creators, configuration) is hot reloadable.
-* Preserves the benefits of Flux, but adds other nice properties thanks to its functional nature.
-* Prevents some of the anti-patterns common in Flux code.
-* Works great in [universal (aka “isomorphic”)](https://medium.com/@mjackson/universal-javascript-4761051b7ae9) apps because it doesn't use singletons and the data can be rehydrated.
-* Doesn't care how you store your data: you may use JS objects, arrays, ImmutableJS, etc.
-* Under the hood, it keeps all your data in a tree, but you don't need to think about it.
-* Lets you efficiently subscribe to finer-grained updates than individual Stores.
-* Provides hooks for powerful devtools (e.g. time travel, record/replay) to be implementable without user buy-in.
-* Provides extension points so it's easy to [support promises](https://github.com/gaearon/redux/issues/99#issuecomment-112212639) or [generate constants](https://gist.github.com/skevy/8a4ffc3cfdaf5fd68739) outside the core.
-* No wrapper calls in your stores and actions. Your stuff is your stuff.
-* It's super easy to test things in isolation without mocks.
-* You can use “flat” Stores, or [compose and reuse Stores](https://gist.github.com/gaearon/d77ca812015c0356654f) just like you compose Components.
-* The API surface area is minimal.
-* Have I mentioned hot reloading yet?
-
-## The Talk
-
-Redux was demoed together with **[React Hot Loader](https://github.com/gaearon/react-hot-loader)** at React Europe.  
-Watch **[Dan Abramov's talk on Hot Reloading with Time Travel](https://www.youtube.com/watch?v=xsSnOQynTHs).**
-
-## Demo
-
-<img src='https://s3.amazonaws.com/f.cl.ly/items/2Z2D3U260d2A311k2B0z/Screen%20Recording%202015-06-03%20at%2003.22%20pm.gif' width='500'>
-
-## Examples
-
-### Simple Examples
-
-Redux is distributed with a Counter and a TodoMVC example in its source code.
-
-First, clone the repo:
-
-```
-git clone https://github.com/gaearon/redux.git
-cd redux
-```
-=======
-Redux is a predictable state container for JavaScript apps.  
->>>>>>> 1eb7d5a6
-
-It helps you write applications that behave consistently, run in different environments (client, server, and native), and are easy to test. On top of that, it provides a great developer experience, such as [live code editing combined with a time traveling debugger](https://github.com/gaearon/react-redux).
+It helps you write applications that behave consistently, run in different environments (client, server, and native), and are easy to test. On top of that, it provides a great developer experience, such as [live code editing combined with a time traveling debugger](https://github.com/gaearon/redux-devtools).
 
 You can use Redux together with [React](https://facebook.github.io/react/), or with any other view library.  
 It is tiny (2kB) and has no dependencies.
@@ -130,22 +26,7 @@
 
 ### Developer Experience
 
-<<<<<<< HEAD
-* [redux-react-router-async-example](https://github.com/emmenko/redux-react-router-async-example): Work in progress. Semi-official. Only the client side. Uses React Router.
-* [react-redux-universal-hot-example](https://github.com/erikras/react-redux-universal-hot-example): Universal. Uses React Router.
-* [redux-example](https://github.com/quangbuule/redux-example): Universal. Uses Immutable, React Router.
-* [isomorphic-counter-example](https://github.com/khtdr/redux-react-koa-isomorphic-counter-example): Universal. A bare-bone implementation of the [counter example app](https://github.com/gaearon/redux/tree/master/examples/counter). Uses promises-middleware to interact with API via Koa on the server.
-* [generator-flux-on-rails](https://github.com/alexfedoseev/generator-flux-on-rails): Scaffold universal `redux` app with Rails API on board. Just one line in console. Multiple bundles ready, hot reloading & auth example included. [Live demo](http://isomorphic-comments.alexfedoseev.com).
-* [webapp-starter-pack](https://github.com/dferber90/webapp-starter-pack): Setup with code splitting, gradual loading, SSR, multiple entry points, test support, CI support, linting. Uses webpack for client- and server bundles. Can build for production, too.
-* [Awesome list](https://github.com/xgrommx/awesome-redux)
-* [react-redux-starter-kit](https://github.com/davezuko/react-redux-starter-kit) Universal with Koa and React Router. Includes redux-devtools, code splitting, unit testing, linting, sass-loading, and Immutable.
-
-### React Native Examples
-
-* [redux-react-native-counter-example](https://github.com/arnif/redux-react-native-counter-example)
-=======
 I wrote Redux while working on my React Europe talk called [“Hot Reloading with Time Travel”](https://www.youtube.com/watch?v=xsSnOQynTHs). My goal was to create a state management library with minimal API but completely predictable behavior, so it is possible to implement logging, hot reloading, time travel, universal apps, record and replay, without any buy-in from the developer.
->>>>>>> 1eb7d5a6
 
 ### Influences
 
