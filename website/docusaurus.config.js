--- conflicted
+++ resolved
@@ -70,13 +70,6 @@
               to: 'faq'
             },
             {
-<<<<<<< HEAD
-              label: 'Tutorial',
-              to: 'tutorials/essentials/part-1-overview-concepts'
-            },
-            {
-=======
->>>>>>> b948cccb
               label: 'API Reference',
               to: 'api/api-reference'
             }
@@ -85,6 +78,10 @@
         {
           title: 'Community',
           items: [
+            {
+              label: 'Reactiflux Discord',
+              href: 'https://discord.gg/reactiflux'
+            },
             {
               label: 'Stack Overflow',
               href: 'http://stackoverflow.com/questions/tagged/redux'
